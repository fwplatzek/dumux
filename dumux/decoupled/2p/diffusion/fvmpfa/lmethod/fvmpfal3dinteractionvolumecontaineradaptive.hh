--- conflicted
+++ resolved
@@ -94,10 +94,6 @@
 
     void storeHangingNodeInteractionVolume(InteractionVolume& interactionVolume, const Vertex& vertex);
     void storeInnerInteractionVolume(InteractionVolume& interactionVolume, const Vertex& vertex);
-<<<<<<< HEAD
-    friend class FvMpfaL3dInteractionVolumeContainer<TypeTag>;
-=======
->>>>>>> faf24fb0
 
 protected:
     void storeInteractionVolumeInfo();
